--- conflicted
+++ resolved
@@ -82,11 +82,7 @@
  * unusual way: it simply aggregates all packets targeted to a particular
  * destination port, so that the entire bundle can get through the networking
  * stack in a single traversal.
-<<<<<<< HEAD
- * @gro_list:   Pointer to header for list of packets that are being
-=======
  * @held_list:  Pointer to header for list of packets that are being
->>>>>>> 6d9c695f
  *              held for possible GRO merging. Note: this list contains
  *              only packets matching a given hash.
  * @skb:        The newly arrived packet.
@@ -95,11 +91,7 @@
  * gro_list. The skb will be removed from the list by the caller and
  * passed up the stack immediately.
  */
-<<<<<<< HEAD
-struct sk_buff *homa_gro_receive(struct list_head *gro_list,
-=======
 struct sk_buff *homa_gro_receive(struct list_head *held_list,
->>>>>>> 6d9c695f
 		struct sk_buff *skb)
 {
 	/* This function will do one of the following things:
@@ -117,12 +109,8 @@
 	struct sk_buff *held_skb;
 	struct iphdr *iph;
 	struct sk_buff *result = NULL;
-<<<<<<< HEAD
-	struct homa_core *core;
-=======
 	struct homa_core *core = homa_cores[raw_smp_processor_id()];
 	__u32 hash;
->>>>>>> 6d9c695f
 	
 	if (!pskb_may_pull(skb, 64))
 		tt_record("homa_gro_receive can't pull enough data "
@@ -156,18 +144,6 @@
 	 * gro_lists by hash. This is bad for us, because we want to batch
 	 * packets together regardless of their RPCs. So, instead of
 	 * checking the list they gave us, check the last list where this
-<<<<<<< HEAD
-	 * core added a Homa packet.
-	 */
-	core = homa_cores[smp_processor_id()];
-	if (core->merge_list) {
-		/* Find any Homa packet on the list and merge with it. */
-		list_for_each_entry(held_skb, core->merge_list, list) {
-			struct iphdr *held_iph  = (struct iphdr *)
-					skb_network_header(held_skb);
-			
-			if (held_iph->protocol != IPPROTO_HOMA)
-=======
 	 * core added a Homa packet (if there is such a list).
 	 */
 	hash = skb_get_hash_raw(skb) & (GRO_HASH_BUCKETS - 1);
@@ -184,7 +160,6 @@
 		list_for_each_entry(held_skb,
 				&napi->gro_hash[core->held_bucket].list, list) {
 			if (held_skb != core->held_skb)
->>>>>>> 6d9c695f
 				continue;
 
 			/* Aggregate skb into held_skb. We don't update the
@@ -199,16 +174,6 @@
 			skb->next = NULL;
 			NAPI_GRO_CB(skb)->same_flow = 1;
 			NAPI_GRO_CB(held_skb)->count++;
-<<<<<<< HEAD
-			if ((NAPI_GRO_CB(held_skb)->count >= homa->max_gro_skbs)
-					&& (core->merge_list == gro_list)) {
-				/* Can only pass packets up the stack if they
-				 * are in the list that GRO thinks we're
-				 * searching; otherwise GRO state will get
-				 * messed up.
-				 */
-				result = held_skb;
-=======
 			if (NAPI_GRO_CB(held_skb)->count >= homa->max_gro_skbs) {
 				/* Push this batch up through the SoftIRQ
 				 * layer. This code is a hack, needed because
@@ -227,7 +192,6 @@
 					__clear_bit(core->held_bucket,
 							&napi->gro_bitmask);
 				result = ERR_PTR(-EINPROGRESS);
->>>>>>> 6d9c695f
 			}
 			goto done;
 		}
@@ -241,13 +205,6 @@
 	 * means we aren't heavily loaded; if batching does occur,
 	 * homa_gro_complete will pick a different core).
 	 */
-<<<<<<< HEAD
-	core->merge_list = gro_list;
-	if (likely(homa->gro_policy & HOMA_GRO_SAME_CORE))
-		homa_set_softirq_cpu(skb, smp_processor_id());
-	
-    done:
-=======
 	core->held_skb = skb;
 	core->held_bucket = hash;
 	if (likely(homa->gro_policy & HOMA_GRO_SAME_CORE))
@@ -255,7 +212,6 @@
 	
     done:
 	homa_check_pacer(homa, 1);
->>>>>>> 6d9c695f
 	return result;
 }
 
@@ -275,11 +231,7 @@
 //			skb_transport_header(skb);
 //	struct data_header *d = (struct data_header *) h;
 //	tt_record4("homa_gro_complete type %d, id %d, offset %d, count %d",
-<<<<<<< HEAD
-//			h->type, h->id, ntohl(d->seg.offset),
-=======
 //			h->type, h->sender_id, ntohl(d->seg.offset),
->>>>>>> 6d9c695f
 //			NAPI_GRO_CB(skb)->count);
 	
 	if (homa->gro_policy & HOMA_GRO_IDLE) {
